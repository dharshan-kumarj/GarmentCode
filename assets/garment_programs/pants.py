import svgpathtools as svgpath
from copy import deepcopy

import pypattern as pyp
from . import bands


class PantPanel(pyp.Panel):
    def __init__(self, name, body, design) -> None:
        """
            Basic pant panel with option to be fitted (with darts) or ruffled
            at waist area.
        """
        super().__init__(name)

        pant_width = design['width']['v'] * body['hips'] / 4
        low_width = pant_width * design['flare']['v']  
        length = design['length']['v'] * body['leg_length']

        waist = body['waist'] / 4
        hips_depth = body['hips_line']
        dart_position = body['bust_points'] / 2
        dart_depth = hips_depth * 0.8 

        # Crotch cotrols
        crotch_depth_diff = body['crotch_hip_diff']
        crotch_extention = body['leg_circ'] / 2 - body['hips'] / 4

        # eval pants shape
        # TODO Return ruffle opportunity?

        # amount of extra fabric at waist
        w_diff = pant_width - waist   # Assume its positive since waist is smaller then hips
        # We distribute w_diff among the side angle and a dart 
        hw_shift = w_diff / 3

        right = pyp.EdgeSeqFactory.curve_3_points(
            [
<<<<<<< HEAD
                min(- (low_width - pant_width), (pant_width - low_width) / 2),  # extend wide pants out
                0],    
            [hw_shift, length + hips_depth],
=======
                min(- (low_width - pant_width), (pant_width - low_width) / 2),   # extend wide pants out
                0
            ],    
            [
                hw_shift, 
                length + hips_depth
            ],
>>>>>>> be8d0d75
            target=[0, length]
        )

        top = pyp.Edge(
            right.end, 
            [w_diff + waist, length + hips_depth] 
        )

        crotch = pyp.CurveEdge(
            top.end,
            [pant_width + crotch_extention, length - crotch_depth_diff], 
            [[0.9, -0.3]]    # NOTE: relative contols allow adaptation to different bodies
        )

        # Apply the rise
        # NOTE applying rise here for correctly collecting the edges
        rise = design['rise']['v']
        if not pyp.utils.close_enough(rise, 1.):
            new_level = top.end[1] - (1 - rise) * hips_depth
            right, top, crotch = self.apply_rise(new_level, right, top, crotch)

        left = pyp.CurveEdge(
            crotch.end,
            [
                min(pant_width, pant_width - (pant_width - low_width) / 2), 
                min(0, length - crotch_depth_diff)], 
            [[0.2, -0.1]]
        )

        self.edges = pyp.EdgeSequence(right, top, crotch, left).close_loop()
        bottom = self.edges[-1]

        # Default placement
        self.set_pivot(crotch.end)
        self.translation = [-0.5, - hips_depth - crotch_depth_diff + 5, 0] 

        # Out interfaces (easier to define before adding a dart)
        self.interfaces = {
            'outside': pyp.Interface(self, right),
            'crotch': pyp.Interface(self, crotch),
            'inside': pyp.Interface(self, left),
            'bottom': pyp.Interface(self, bottom)
        }

        # Add top dart 
        dart_width = w_diff - hw_shift
        dart_shape = pyp.EdgeSeqFactory.dart_shape(dart_width, dart_depth)
        top_edges, dart_edges, int_edges = pyp.ops.cut_into_edge(
            dart_shape, top, offset=(hw_shift + waist - dart_position),
            right=True)

        self.edges.substitute(top, top_edges)
        self.stitching_rules.append((pyp.Interface(self, dart_edges[0]),
                                     pyp.Interface(self, dart_edges[1])))

        self.interfaces['top'] = pyp.Interface(self, int_edges)   

    def apply_rise(self, level, right, top, crotch):

        # TODOLOW This could be an operator or edge function
        right_c, crotch_c = right.as_curve(), crotch.as_curve()
        cutout = svgpath.Line(0 + 1j*level, crotch.end[0] + 1j*level)

        right_intersect = right_c.intersect(cutout)[0]
        right_cut = right_c.cropped(0, right_intersect[0])
        new_right = pyp.CurveEdge.from_svg_curve(right_cut)

        c_intersect = crotch_c.intersect(cutout)[0]
        c_cut = crotch_c.cropped(c_intersect[0], 1)
        new_crotch = pyp.CurveEdge.from_svg_curve(c_cut)

        new_top = pyp.Edge(new_right.end, new_crotch.start)

        return new_right, new_top, new_crotch


class PantsHalf(pyp.Component):
    def __init__(self, tag, body, design) -> None:
        super().__init__(tag)
        design = design['pants']

        # TODO assymmetric front/back
        self.front = PantPanel(
            f'pant_f_{tag}', body, design
            ).translate_by([0, body['waist_level'] - 5, 25])
        self.back = PantPanel(
            f'pant_b_{tag}', body, design
            ).translate_by([0, body['waist_level'] - 5, -20])

        self.stitching_rules = pyp.Stitches(
            (self.front.interfaces['outside'], self.back.interfaces['outside']),
            (self.front.interfaces['inside'], self.back.interfaces['inside'])
        )

        # add a cuff
        # TODOLOW This process is the same for sleeves -- make a function?
        if design['cuff']['type']['v']:
            
            pant_bottom = pyp.Interface.from_multiple(
                self.front.interfaces['bottom'],
                self.back.interfaces['bottom'])

            # Copy to avoid editing original design dict
            cdesign = deepcopy(design)
            cdesign['cuff']['b_width'] = {}
            cdesign['cuff']['b_width']['v'] = pant_bottom.edges.length() / design['cuff']['top_ruffle']['v']

            # Init
            cuff_class = getattr(bands, cdesign['cuff']['type']['v'])
            self.cuff = cuff_class(tag, cdesign)

            # Position
            self.cuff.place_by_interface(
                self.cuff.interfaces['top'],
                pant_bottom,
                gap=5
            )

            # Stitch
            self.stitching_rules.append((
                pant_bottom,
                self.cuff.interfaces['top'])
            )

        self.interfaces = {
            'crotch_f': self.front.interfaces['crotch'],
            'crotch_b': self.back.interfaces['crotch'],
            'top_f': self.front.interfaces['top'],
            'top_b': self.back.interfaces['top'],
        }


class Pants(pyp.Component):
    def __init__(self, body, design) -> None:
        super().__init__('Pants')

        self.right = PantsHalf('r', body, design)
        self.left = PantsHalf('l', body, design).mirror()

        self.stitching_rules = pyp.Stitches(
            (self.right.interfaces['crotch_f'], self.left.interfaces['crotch_f']),
            (self.right.interfaces['crotch_b'], self.left.interfaces['crotch_b']),
        )

        self.interfaces = {
            'top_f': pyp.Interface.from_multiple(
                self.right.interfaces['top_f'], self.left.interfaces['top_f']),
            'top_b': pyp.Interface.from_multiple(
                self.right.interfaces['top_b'], self.left.interfaces['top_b']),
            # Some are reversed for correct connection
            'top': pyp.Interface.from_multiple(   # around the body starting from front right
                self.right.interfaces['top_f'],
                self.left.interfaces['top_f'].reverse(),
                self.left.interfaces['top_b'],   
                self.right.interfaces['top_b'].reverse()),
        }


class WBPants(pyp.Component):
    def __init__(self, body, design) -> None:
        super().__init__('WBPants')

        self.pants = Pants(body, design)

        # pants top
        wb_len = (self.pants.interfaces['top_b'].projecting_edges().length() + 
                    self.pants.interfaces['top_f'].projecting_edges().length())

        self.wb = bands.StraightWB(body, design)
        self.wb.translate_by([0, self.wb.width + 2, 0])

        self.stitching_rules = pyp.Stitches(
            (self.pants.interfaces['top'], self.wb.interfaces['bottom']),
        )
<|MERGE_RESOLUTION|>--- conflicted
+++ resolved
@@ -36,19 +36,13 @@
 
         right = pyp.EdgeSeqFactory.curve_3_points(
             [
-<<<<<<< HEAD
-                min(- (low_width - pant_width), (pant_width - low_width) / 2),  # extend wide pants out
-                0],    
-            [hw_shift, length + hips_depth],
-=======
-                min(- (low_width - pant_width), (pant_width - low_width) / 2),   # extend wide pants out
+                min(- (low_width - pant_width), (pant_width - low_width) / 2), # extend wide pants out
                 0
             ],    
             [
                 hw_shift, 
                 length + hips_depth
             ],
->>>>>>> be8d0d75
             target=[0, length]
         )
 
