--- conflicted
+++ resolved
@@ -163,10 +163,7 @@
         # default placement
         self.translate_by([0, body['height'] - body['head_l'] - length, 0])
 
-<<<<<<< HEAD
-
-=======
->>>>>>> cfa111c7
+
 class BodiceHalf(pyp.Component):
     """Definition of a half of an upper garment with sleeves and collars"""
 
