from copy import copy

import numpy as np
from numpy.linalg import norm
import svgpathtools as svgpath
from scipy.optimize import minimize

from pypattern.edge import EdgeSequence, Edge, CurveEdge
from pypattern.edge import CircleEdge
from pypattern.generic_utils import vector_angle
from pypattern.generic_utils import bbox_paths
from pypattern.generic_utils import close_enough
from pypattern.generic_utils import c_to_list
from pypattern.generic_utils import list_to_c
from pypattern.interface import Interface


class CircleEdgeFactory:
    @staticmethod
    def from_points_angle(start, end, arc_angle, right=True):
        """Construct circle arc from two fixed points and an angle

            arc_angle:

            NOTE: Might fail on angles close to 2pi
        """
        # Big or small arc
        if arc_angle > np.pi:
            arc_angle = 2 * np.pi - arc_angle
            to_sum = True
        else:
            to_sum = False

        radius = 1 / np.sin(arc_angle / 2) / 2
        h = 1 / np.tan(arc_angle / 2) / 2

        control_y = radius + h if to_sum else radius - h  # relative control point
        control_y *= -1 if right else 1

        return CircleEdge(start, end, cy=control_y)

    @staticmethod
    def from_points_radius(start, end, radius, large_arc=False, right=True):
        """Construct circle arc relative representation
            from two fixed points and an (absolute) radius
        """
        # Find circle center
        str_dist = norm(np.asarray(end) - np.asarray(start))
        center_r = np.sqrt(radius ** 2 - str_dist ** 2 / 4)

        # Find the absolute value of Y
        control_y = radius + center_r if large_arc else radius - center_r

        # Convert to relative
        control_y = control_y / str_dist

        # Flip sight according to "right" parameter
        control_y *= -1 if right else 1

        return CircleEdge(start, end, cy=control_y)

    @staticmethod
    def from_rad_length(rad, length, right=True, start=None):
        """NOTE: if start vertex is not provided, both vertices will be created
            to match desired radius and length
        """
        max_len = 2 * np.pi * rad

        if length > max_len:
            raise ValueError(
                f'CircleEdge::ERROR::Incorrect length for specified radius')

        large_arc = length > max_len / 2
        if large_arc:
            length = max_len - length

        w_half = rad * np.sin(length / rad / 2)

        edge = CircleEdgeFactory.from_points_radius(
            [-w_half, 0], [w_half, 0],
            radius=rad,
            large_arc=large_arc,
            right=right
        )

        if start:
            edge.snap_to(start)
            edge.start = start

        return edge

    @staticmethod
    def from_svg_curve(seg: svgpath.Arc):
        """Create object from svgpath arc"""
        start, end = c_to_list(seg.start), c_to_list(seg.end)
        # NOTE: assuming circular arc (same radius in both directoins)
        radius = seg.radius.real

        return CircleEdgeFactory.from_points_radius(
            start, end, radius, seg.large_arc, seg.sweep
        )

    @staticmethod
    def from_three_points(start, end, point_on_arc):
        """Create a circle arc from 3 points (start, end and any point on an arc)

            NOTE: Control point specified in the same coord system as start and end
            NOTE: points should not be on the same line
        """

        nstart, nend, npoint_on_arc = np.asarray(start), np.asarray(
            end), np.asarray(point_on_arc)

        # https://stackoverflow.com/a/28910804
        # Using complex numbers to calculate the center & radius
        x, y, z = list_to_c([start, point_on_arc, end])
        w = z - x
        w /= y - x
        c = (x - y) * (w - abs(w) ** 2) / 2j / w.imag - x
        # NOTE center = [c.real, c.imag]
        rad = abs(c + x)

        # Large/small arc
        mid_dist = norm(npoint_on_arc - ((nstart + nend) / 2))

        # Orientation
        angle = vector_angle(npoint_on_arc - nstart, nend - nstart)  # +/-

        return CircleEdgeFactory.from_points_radius(
            start, end, radius=rad,
            large_arc=mid_dist > rad, right=angle > 0)


class CurveEdgeFactory:
    @staticmethod
    def from_svg_curve(seg):
        """Create CurveEdge object from svgpath bezier objects"""

        start, end = c_to_list(seg.start), c_to_list(seg.end)
        if isinstance(seg, svgpath.QuadraticBezier):
            cp = [c_to_list(seg.control)]
        elif isinstance(seg, svgpath.CubicBezier):
            cp = [c_to_list(seg.control1), c_to_list(seg.control2)]
        else:
            raise NotImplementedError(
                f'CurveEdge::Error::Incorrect curve type supplied {seg.type}')

        return CurveEdge(start, end, cp, relative=False)


class EdgeSeqFactory:
    """Create EdgeSequence objects for some common edge sequence patterns
    """

    @staticmethod
    def from_svg_path(path: svgpath.Path, dist_tol=0.05, verbose=False):
        """Convert SVG path given as svgpathtool Path object to an EdgeSequence

        * dist_tol: tolerance for vertex closeness to be considered the same
            vertex
            NOTE: Assumes that the path can be chained
        """
        # Convert as is
        edges = []
        for seg in path._segments:
            # skip segments of length zero
            if close_enough(seg.length(), tol=dist_tol):
                if verbose:
                    print('Skipped: ', seg)
                continue
            if isinstance(seg, svgpath.Line):
                edges.append(Edge(
                    c_to_list(seg.start), c_to_list(seg.end)))
            elif isinstance(seg, svgpath.Arc):
                edges.append(CircleEdgeFactory.from_svg_curve(seg))
            else:
                edges.append(CurveEdgeFactory.from_svg_curve(seg))

        # Chain the edges
        if len(edges) > 1:
            for i in range(1, len(edges)):

                if not all(close_enough(s, e, tol=dist_tol)
                           for s, e in zip(edges[i].start, edges[i - 1].end)):
                    raise ValueError(
                        'EdgeSequence::from_svg_path::input path is not chained')

                edges[i].start = edges[i - 1].end
        return EdgeSequence(*edges, verbose=verbose)

    @staticmethod
    def from_verts(*verts, loop=False):
        """Generate edge sequence from given vertices. If loop==True,
         the method also closes the edge sequence as a loop
        """
        # TODO Curvatures -- on the go

        seq = EdgeSequence(Edge(verts[0], verts[1]))
        for i in range(2, len(verts)):
            seq.append(Edge(seq[-1].end, verts[i]))

        if loop:
            seq.append(Edge(seq[-1].end, seq[0].start))
        
        seq.isChained()  # TODO: ami - why do we check this here and not use it ?
        return seq

    @staticmethod
    def from_fractions(start, end, frac=None):
        """A sequence of edges between start and end wich lengths are distributed
            as specified in frac list 
        Parameters:
            * frac -- list of legth fractions. Every entry is in (0, 1], 
                all entries sums up to 1
        """
<<<<<<< HEAD
        # TODOLOW Deprecated? 
=======
        if frac is None:
            frac = [1]
        # TODO Deprecated? 
        # FIXME From fractions should be straight in the names??
>>>>>>> 53a5ae1b
        frac = [abs(f) for f in frac]
        if not close_enough(fsum := sum(frac), 1, 1e-4):
            raise RuntimeError(f'EdgeSequence::Error::fraction is incorrect. The sum {fsum} is not 1')

        vec = np.asarray(end) - np.asarray(start)
        verts = [start]
        for i in range(len(frac) - 1):
            verts.append(
                [verts[-1][0] + frac[i]*vec[0],
                verts[-1][1] + frac[i]*vec[1]]
            )
        verts.append(end)
        
        return EdgeSeqFactory.from_verts(*verts)

    @staticmethod
    def side_with_cut(start=(0, 0), end=(1, 0), start_cut=0, end_cut=0):
        """ Edge with internal vertices that allows to stitch only part of the border represented
            by the long side edge

            start_cut and end_cut specify the fraction of the edge to to add extra vertices at
        """
        nstart, nend = np.array(start), np.array(end)
        verts = [start]

        if start_cut > 0:
            verts.append((start + start_cut * (nend-nstart)).tolist())
        if end_cut > 0:
            verts.append((end - end_cut * (nend-nstart)).tolist())
        verts.append(end)

        edges = EdgeSeqFactory.from_verts(*verts)

        return edges

    # ------ Darts ------
    #DRAFT
    @staticmethod
    def side_with_dart_by_width(
            start=(0, 0), end=(100, 0), width=5, depth=10, dart_position=50,
            opening_angle=180, right=True, modify='both', panel=None):
        """Create a sequence of edges that represent a side with a dart with
            given parameters
        Parameters:
            * start and end -- vertices between which side with a dart is
                located
            * width -- width of a dart opening
            * depth -- depth of a dart (distance between the opening and the
                farthest vertex)
            * dart_position -- position along the edge (from the start vertex)
            * opening angle (deg) -- angle between side edges after the dart
                is stitched (as evaluated opposite to the dart). default =
                180 (straight line)
            * right -- whether the dart is created on the right from the edge
                direction (otherwise created on the left).
                Default - Right (True)
            * modify -- which vertex position to update to accommodate for
             constraints: 'start', 'end', or 'both'. Default: 'both'

        Returns: 
            * Full edge with a dart
            * References to dart edges
            * References to non-dart edges
            * Suggested dart stitch

        NOTE: (!!) the end of the edge might shift to accommodate the
            constraints
        NOTE: The routine makes sure that the edge is straight after the dart
            is stitched
        NOTE: Darts always have the same length on the sides
        """
        # TODO Curvatures?? -- on edges, dart sides
        # TODO Multiple darts on one side (can we make this fucntions re-usable/chainable?)
        # TODO Angled darts (no 90 degree angles on connection)
        # TODO width from fixed L and target length

        # Targets
        v0, v1 = np.asarray(start), np.asarray(end)
        L = norm(v1 - v0)
        d0, d1 = dart_position, L - dart_position
        depth_perp = np.sqrt((depth**2 - (width / 2)**2))
        dart_side = depth

        if d1 < 0:
            raise ValueError(f'EdgeFactory::Error::Invalid value supplied for dart position: {d0} out of {L}')

        # Extended triangle -- sides
        delta_l = dart_side * width / (2 * depth_perp)  # extention of edge length beyong the dart points
        side0, side1 = d0 + delta_l, d1 + delta_l
        
        # long side (connects original vertices)
        alpha = abs(np.arctan(width / 2 / depth_perp))  # half of dart tip angle
        top_angle = np.pi - 2*alpha  # top of the triangle (v0, imaginative dart top, v1)
        long_side = np.sqrt(side0**2 + side1**2 - 2*side0*side1*np.cos(top_angle))
        
        # angles of extended triangle
        sin0, sin1 = side1 * np.sin(top_angle) / long_side, side0 * np.sin(top_angle) / long_side
        angle0, angle1 = np.arcsin(sin0), np.arcsin(sin1)

        # Find the location of dart points: start of dart cut
        p1x = d0 * np.cos(angle0)
        p1y = d0 * sin0
        p1 = np.array([p1x, p1y])

        p1 = _rel_to_abs_coords(v0, v1, p1)

        # end of dart cut
        p2x = long_side - (d1 * np.cos(angle1))
        p2y = d1 * sin1
        p2 = np.array([p2x, p2y])
        p2 = _rel_to_abs_coords(v0, v1, p2)

        # Tip of the dart
        p_vec = p2 - p1
        p_perp = np.array([-p_vec[1], p_vec[0]])
        p_perp = p_perp / norm(p_perp) * depth_perp

        p_tip = p1 + p_vec / 2 - p_perp

        # New location of the dart end to satisfy the requested length
        new_end = _rel_to_abs_coords(v0, v1, np.array([long_side, 0]))
        shift = new_end - v1
        end[:] = _rel_to_abs_coords(v0, v1, np.array([long_side, 0]))

        # Gather all together
        dart_shape = EdgeSeqFactory.from_verts(p1.tolist(), p_tip.tolist(), p2.tolist())
        if not right:
            # flip dart to be the left of the vector
            dart_shape.reflect(start, end)

        dart_shape.insert(0, Edge(start, dart_shape[0].start))
        dart_shape.append(Edge(dart_shape[-1].end, end))

        # re-distribute the changes & adjust the opening angle as requested
        angle_diff = np.deg2rad(180 - opening_angle) * 1 if right else -1    # TODO right/left dart modificaiton flip not tested
        if modify == 'both':
            dart_shape.translate_by(-shift / 2)
            dart_shape[0].reverse().rotate(-angle_diff / 2).reverse()
            dart_shape[-1].rotate(angle_diff / 2)
        elif modify == 'end':
            # Align the beginning of the dart with original direction
            dart_shape.rotate(vector_angle(p1-v0, v1-v0))
            dart_shape[-1].rotate(angle_diff)
        elif modify == 'start':
            # Align the end of the dart with original direction & shift the change onto the start vertex
            dart_shape.translate_by(-shift)
            dart_shape.reverse()  # making the end vertex the start (to rotate around)
            dart_shape.rotate(vector_angle(p2-new_end, -(v1-v0)))
            dart_shape[-1].rotate(-angle_diff)
            dart_shape.reverse()  # original order

        # prepare the interfaces to conveniently create stitches for a dart and non-dart edges
        dart_stitch = None if panel is None else (Interface(panel, dart_shape[1]), Interface(panel, dart_shape[2]))
        
        out_interface = EdgeSequence(dart_shape[0], dart_shape[-1]) 
        out_interface = out_interface if panel is None else Interface(panel, out_interface)

        return dart_shape, dart_shape[1:-1], out_interface, dart_stitch

    @staticmethod
    def side_with_dart_by_len(
            start=(0,0), end=(50,0), target_len=35, depth=10,
            dart_position=25, dart_angle=90, right=True, panel=None, tol=1e-4):
        """Create a seqence of edges that represent a side with a dart with
            given parameters
        Parameters:
            * start and end -- vertices between which side with a dart is located
            * target_len 
            * depth -- depth of a dart (distance between the opening and the
                farthest vertex)
            * dart_position -- position along the edge (from the start vertex)
            * right -- whether the dart is created on the right from the edge
                direction (otherwise created on the left). Default - Right (True)

        Returns: 
            * Full edge with a dart
            * References to dart edges
            * References to non-dart edges
            * Suggested dart stitch

        NOTE: (!!) the end of the edge might shift to accommodate the
            constraints
        NOTE: The routine makes sure that the edge is straight after the dart
            is stitched
        NOTE: Darts always have the same length on the sides
        """
        # TODO Curvatures?? -- on edges, dart sides
        # TODO Multiple darts on one side (can we make this fucntions re-usable/chainable?)
        # TODO Angled darts (no 90 degree angles on connection)
        # TODO Opening angle control?

        # Targets
        v0, v1 = np.asarray(start), np.asarray(end)
        L = norm(v0 - v1)
        d0, d1 = dart_position, target_len - dart_position

        if (d0 + d1) >= L:
            raise ValueError(f'EdgeFactory::Error::Invalid value supplied for dart position: {d0} does not satisfy triangle inequality for edge length {norm(v0 - v1)}')

        # Initial guess
        v = (v1 - v0) / L
        p0 = v0 + v * L * (d0 / (d0 + d1))
        p1 = copy(p0)
        vperp = np.asarray([v[1], -v[0]])
        p_tip = p0 + depth * vperp
        guess = np.concatenate([p0, p_tip, p1])

        # Solve for dart constraints
        out = minimize(_fit_dart, guess, args=(v0, v1, d0, d1, depth, dart_angle))
        if not close_enough(out.fun, tol=tol):
            print(out)
            raise ValueError(f'EdgeFactory::Error::Solving dart was unsuccessful for L: {L}, Ds: {d0, d1}, Depth: {depth}')

        p0, p_tip, p1 = out.x[:2], out.x[2:4], out.x[4:]

        # As edge seq object
        dart_shape = EdgeSeqFactory.from_verts(p0.tolist(), p_tip.tolist(), p1.tolist())

        # Check direction
        right_position = np.sign(np.cross(v1 - v0, p_tip - v0)) == -1 
        if not right and right_position or right and not right_position:
            # flip dart to match the requested direction
            dart_shape.reflect(start, end)

        dart_shape.insert(0, Edge(start, dart_shape[0].start))
        dart_shape.append(Edge(dart_shape[-1].end, end))

        # prepare the interfaces to conveniently create stitches for a dart and non-dart edges
        dart_stitch = None if panel is None else (Interface(panel, dart_shape[1]), Interface(panel, dart_shape[2]))
        
        out_interface = EdgeSequence(dart_shape[0], dart_shape[-1]) 
        out_interface = out_interface if panel is None else Interface(panel, out_interface)

        return dart_shape, dart_shape[1:-1], out_interface, dart_stitch

    @staticmethod
    def dart_shape(width, side_len=None, depth=None):
        """Shape of simple triangular dart: 
            specified by desired width and either the dart side length or depth
        """

        if side_len is None and depth is None:
            raise ValueError(
                'EdgeFactory::Error::dart shape is not fully specified.'
                ' Add dart side length or dart perpendicular'
            )

        if depth is None:
            if width / 2 > side_len: 
                raise ValueError(
                    f'EdgeFactory::Error::Requested dart shape (w={width}, side={side_len}) '
                    'does not form a valid triangle')
            depth = np.sqrt((side_len**2 - (width / 2)**2))

        return EdgeSeqFactory.from_verts([0, 0], [width / 2, -depth], [width, 0])

    # --- SVG ----
    @staticmethod
    def halfs_from_svg(svg_filepath, target_height=None):
        """Load a shape from an SVG and split it in half (vertically)

        * target_height -- scales the shape s.t. it's height matches the given
            number
        
        Shapes restrictions: 
            1) every path in the provided SVG is assumed to form a closed loop
                that has exactly 2 intersection points with a vertical line
                passing though the middle of the shape
            2) The paths should not be nested (inside each other) or intersect
                as to not create disconnected pieces of the edge when used in
                shape projection
        """
        paths, _ = svgpath.svg2paths(svg_filepath)

        # Scaling
        if target_height is not None:
            bbox = bbox_paths(paths)
            scale = target_height / (bbox[-1] - bbox[-2])
            paths = [p.scaled(scale) for p in paths]

        # Get the half-shapes
        left, right = split_half_svg_paths(paths)

        # Turn into Edge Sequences
        left_seqs = [EdgeSeqFactory.from_svg_path(p) for p in left]
        right_seqs = [EdgeSeqFactory.from_svg_path(p) for p in right]

        # In SVG OY is looking downward, we are using OY looking upward
        # Flip the shape to align
        bbox = bbox_paths(paths)
        center_y = (bbox[2] + bbox[3]) / 2
        left_seqs = [p.reflect([bbox[0], center_y],
                               [bbox[1], center_y]) for p in left_seqs]
        right_seqs = [p.reflect([bbox[0], center_y],
                                [bbox[1], center_y]) for p in right_seqs]

        # Edge orientation s.t. the shortcut directions align with OY
        # It preserves the correct relative placement of the shapes later
        for p in left_seqs:
            if (p.shortcut()[1][1] - p.shortcut()[0][1]) < 0:
                p.reverse()
        for p in right_seqs:
            if (p.shortcut()[1][1] - p.shortcut()[0][1]) < 0:
                p.reverse()

        return left_seqs, right_seqs

    # --- Curve fittings ---- 
    # DRAFT: previous fitting strategy 
    # TODO remove if all works!
    @staticmethod
    def curve_from_extreme(start, end, target, verbose=False):
        """Create (Quadratic) curve edge that 
            has an extreme point as close as possible to target_extreme
            with extreme point aligned with it
        """
        rel_target = _abs_to_rel_2d(start, end, target)

        out = minimize(
            _fit_y_extremum, 
            rel_target[1],    
            args=(rel_target)
        )

        if not out.success:
            print('Curve From Extreme::WARNING::Optimization not successful')
            if verbose:
                print(out)

        cp = [rel_target[0], out.x.item()]

        return CurveEdge(start, end, control_points=[cp], relative=True)

    @staticmethod
    def curve_3_points(start, end, target, verbose=False):
        """Create (Quadratic) curve edge between start and end that
            passes through the target point 
        """
        rel_target = _abs_to_rel_2d(start, end, target)

        if rel_target[0] > 1 or rel_target[0] < 0:
            raise NotImplementedError(
                f"EdgeFactory::Curve_by_3_points::ERROR::requested target point's projection "
                "is outside of the base edge, which is not yet supported"
            )

        # Initialization with a target point as control point
        # Ensures very smooth, minimal solution
        out = minimize(
            _fit_pass_point, 
            rel_target,    
            args=(rel_target)
        )

        if not out.success:
            print('Curve From Extreme::WARNING::Optimization not successful')
            if verbose:
                print(out)

        cp = out.x.tolist()

        return CurveEdge(start, end, control_points=[cp], relative=True)

    @staticmethod
    def curve_from_len_tangents(start, end, cp, target_len, target_tan0, target_tan1):
        """Find a curve with given relative curvature parameters"""
<<<<<<< HEAD
        pass

    @staticmethod
    def curve_from_tangents(start, end, target_tan0=None, target_tan1=None, initial_guess=None):
        """Create Quadratic Bezier curve connecting given points with the target tangents
            (both or any of the two can be specified)
        
            NOTE: Target tangent vectors are automatically normalized
        """

        if target_tan0 is not None:
            target_tan0 = _abs_to_rel_2d_vector(start, end, target_tan0)
            target_tan0 /= norm(target_tan0)
        
        if target_tan1 is not None:
            target_tan1 = _abs_to_rel_2d_vector(start, end, target_tan1)
            target_tan1 /= norm(target_tan1)
        
        # Initialization with a target point as control point
        # Ensures very smooth, minimal solution
        out = minimize(
            _fit_tangents, 
            [0.5, 0] if initial_guess is None else initial_guess,
            args=(target_tan0, target_tan1)
        )

        if not out.success:
            print('Curve From Tangents::WARNING::Optimization not successful')
            if flags.VERBOSE:
                print(out)

        cp = out.x.tolist()

        return CurveEdge(start, end, control_points=[cp], relative=True)
=======
        pass  # TODO: ami - implement?


# --- Helpers ---
# They are not moved to generic_utils.py because they are used only here (
# except _abs_to_rel_2d, and  _rel_to_abs_coords which are used in Edge class
# as well)
>>>>>>> 53a5ae1b


def _rel_to_abs_coords(start, end, vrel):
    """Convert coordinates specified relative to vector v2 - v1 to world
    coords"""
    # TODOLOW It's in the edges?
    start, end, vrel = np.asarray(start), np.asarray(end), np.asarray(vrel)
    vec = end - start
    vec = vec / norm(vec)
    vec_perp = np.array([-vec[1], vec[0]])

    new_start = start + vrel[0] * vec
    new_point = new_start + vrel[1] * vec_perp

    return new_point


def _abs_to_rel_2d(start, end, point):
    """Convert control points coordinates from absolute to relative"""
    # TODOLOW It's in the edge class?
    start, end = np.asarray(start), np.asarray(end)
    edge = end - start
    edge_len = norm(edge)

    point_vec = np.asarray(point) - start

    converted = [None, None]
    # X
    # project control_vec on edge by dot product properties
    projected_len = edge.dot(point_vec) / edge_len
    converted[0] = projected_len / edge_len
    # Y
    control_projected = edge * converted[0]
    vert_comp = point_vec - control_projected
    converted[1] = norm(vert_comp) / edge_len

    # Distinguish left&right curvature
    converted[1] *= -np.sign(np.cross(point_vec, edge))

    return np.asarray(converted)

<<<<<<< HEAD
def _abs_to_rel_2d_vector(start, end, vec):
    """Convert control points coordinates from absolute to relative"""
    # TODOLOW It's in the edge class?
    start, end = np.asarray(start), np.asarray(end)
    edge = end - start
    edge_len = norm(edge)

    converted = [None, None]
    # X
    # project vec on edge by dot product properties
    projected_len = edge.dot(vec) / edge_len 
    converted[0] = projected_len / edge_len
    # Y
    control_projected = edge * converted[0]
    vert_comp = vec - control_projected  
    converted[1] = norm(vert_comp) / edge_len

    # Distinguish left&right curvature
    converted[1] *= -np.sign(np.cross(vec, edge)) 
    
    return np.asarray(converted)
=======
>>>>>>> 53a5ae1b

def _fit_dart(coords, v0, v1, d0, d1, depth, theta=90):
    """Placements of three dart points respecting the constraints"""
    p0, p_tip, p1 = coords[:2], coords[2:4], coords[4:]
    error = {}

    # Distance constraints
    error['d0'] = (norm(p0 - v0) - d0)**2
    error['d1'] = (norm(p1 - v1) - d1)**2

    # Depth constraint
    error['depth0'] = (norm(p0 - p_tip) - depth)**2
    error['depth1'] = (norm(p1 - p_tip) - depth)**2

    # Angle constraint
    # allows for arbitraty angle of the dart tip w.r.t. edge side after
    # stitching
    theta = np.deg2rad(theta)
    error['angle0'] = (np.dot(p_tip - p0, v0 - p0) - np.cos(theta) * d0 * depth)**2
    # cos(pi - theta) = - cos(theta)
    error['angle1'] = (np.dot(p_tip - p1, v1 - p1) + np.cos(theta) * d1 * depth)**2

    # Maintain P0, P1 on the same side w.r.t to v0-v1
    error['side'] = (_softsign(np.cross(v1 - v0, p1 - v0)) - _softsign(np.cross(v1 - v0, p0 - v0)))**2 / 4

    return sum(error.values())


# --- For Curves ---
def _softsign(x):
    return x / (abs(x) + 1)


def _extreme_points(curve, on_x=False, on_y=True):
    """Return extreme points of the current edge
        NOTE: this does NOT include the border vertices of an edge
    """
    # TODOLOW it repeats code from Edge() class in a way
    # Variation of https://github.com/mathandy/svgpathtools/blob/5c73056420386753890712170da602493aad1860/svgpathtools/bezier.py#L197
    poly = svgpath.bezier2polynomial(curve, return_poly1d=True)

    x_extremizers, y_extremizers = [], []
    if on_y:
        y = svgpath.imag(poly)
        dy = y.deriv()

        y_extremizers = svgpath.polyroots(dy, realroots=True,
                                          condition=lambda r: 0 < r < 1)
    if on_x:
        x = svgpath.real(poly)
        dx = x.deriv()
        x_extremizers = svgpath.polyroots(dx, realroots=True,
                                          condition=lambda r: 0 < r < 1)
    all_extremizers = x_extremizers + y_extremizers

    extreme_points = np.array([c_to_list(curve.point(t))
                               for t in all_extremizers])

    return extreme_points


def _fit_y_extremum(cp_y, target_location):
    """ Fit the control point of basic [[0, 0] -> [1, 0]] Quadratic Bezier s.t.
        it's expremum is close to target location.

        * cp_y - initial guess for Quadratic Bezier control point y coordinate
            (relative to the edge)
        * target_location -- target to fit extremum to --
            expressed in RELATIVE coordinates to your desired edge
    """

    control_bezier = np.array([
        [0, 0],
        [target_location[0], cp_y[0]],
        [1, 0]
    ])
    params = list_to_c(control_bezier)
    curve = svgpath.QuadraticBezier(*params)

    extremum = _extreme_points(curve)

    if not len(extremum):
        raise RuntimeError('No extreme points!!')

    diff = np.linalg.norm(extremum - target_location)

<<<<<<< HEAD
    return diff**2 

def _fit_pass_point(cp, target_location):
    """ Fit the control point of basic [[0, 0] -> [1, 0]] Quadratic Bezier s.t. 
        it passes through the target location.
=======
    # DEBUG
    print('Extreme: ', diff)

    return diff**2


def _fit_pass_point(cp, target_location):
    """ Fit the control point of basic [[0, 0] -> [1, 0]] Quadratic Bezier s.t.
        it's expremum is close to target location.
>>>>>>> 53a5ae1b

        * cp - initial guess for Quadratic Bezier control point coordinates
            (relative to the edge)
        * target_location -- target to fit extremum to --
            expressed in RELATIVE coordinates to your desired edge
    """
    control_bezier = np.array([
        [0, 0],
        cp,
        [1, 0]
    ])
    params = list_to_c(control_bezier)
    curve = svgpath.QuadraticBezier(*params)

    inter_segment = svgpath.Line(
            target_location[0] + 1j * target_location[1] * 2,
            target_location[0] + 1j * (- target_location[1] * 2)
        )

    intersect_t = curve.intersect(inter_segment)
    point = curve.point(intersect_t[0][0])

    diff = abs(point - list_to_c(target_location))

    return diff**2

def _fit_tangents(cp, target_tangent_start, target_tangent_end, reg_strength=0.01):
    """ Fit the control point of basic [[0, 0] -> [1, 0]] Quadratic Bezier s.t. 
        it's expremum is close to target location.

        * cp - initial guess for Quadratic Bezier control point coordinates
            (relative to the edge)
        * target_location -- target to fit extremum to -- 
            expressed in RELATIVE coordinates to your desired edge
    """
    control_bezier = np.array([
        [0, 0], 
        cp, 
        [1, 0]
    ])
    params = list_to_c(control_bezier)
    curve = svgpath.QuadraticBezier(*params)

    fin = 0
    if target_tangent_start is not None: 
        target0 = target_tangent_start[0] + 1j*target_tangent_start[1]
        fin += (abs(curve.unit_tangent(0) - target0))**2
    
    if target_tangent_end is not None: 
        target1 = target_tangent_end[0] + 1j*target_tangent_end[1]
        fin += (abs(curve.unit_tangent(1) - target1))**2

    # NOTE: tried regularizing based on Y value in relative coordinates (for speed), 
    # But it doesn't produce good results
    # DRAFT fin += _max_curvature(curve_inverse, points_estimates=point_estimates)**2

    return fin


# ---- For SVG Loading ----

def split_half_svg_paths(paths):
    """Sepate SVG paths in half over the vertical line -- for insertion into an
        edge side

        Paths shapes restrictions:
        1) every path in the provided list is assumed to form a closed loop
            that has
        exactly 2 intersection points with a vetrical line passing though the
            middle of the shape
        2) The paths geometry should not be nested
            as to not create disconnected pieces of the edge when used in
                shape projection

    """
    # Shape Bbox
    bbox = bbox_paths(paths)
    center_x = (bbox[0] + bbox[1]) / 2

    # Mid-Intersection
    inter_segment = svgpath.Line(
            center_x + 1j * bbox[2],
            center_x + 1j * bbox[3]
        )

    right, left = [], []
    for p in paths:
        # Intersect points
        intersect_t = p.intersect(inter_segment)

        if len(intersect_t) != 2:
            raise ValueError(f'SplitSVGHole::ERROR::Each Provided Svg path should cross vertical like exactly 2 times')

        # Split
        from_T, to_T = intersect_t[0][0][0], intersect_t[1][0][0]
        if to_T < from_T:
            from_T, to_T = to_T, from_T

        side_1 = p.cropped(from_T, to_T)
        # This order should preserve continuity
        side_2 = svgpath.Path(
            *p.cropped(to_T, 1)._segments,
            *p.cropped(0, from_T)._segments)

        # Collect correctly
        if side_1.bbox()[2] > center_x:
            side_1, side_2 = side_2, side_1

        right.append(side_2)
        left.append(side_1)

    return left, right<|MERGE_RESOLUTION|>--- conflicted
+++ resolved
@@ -213,14 +213,7 @@
             * frac -- list of legth fractions. Every entry is in (0, 1], 
                 all entries sums up to 1
         """
-<<<<<<< HEAD
-        # TODOLOW Deprecated? 
-=======
-        if frac is None:
-            frac = [1]
-        # TODO Deprecated? 
-        # FIXME From fractions should be straight in the names??
->>>>>>> 53a5ae1b
+        # TODOLOW Deprecated?
         frac = [abs(f) for f in frac]
         if not close_enough(fsum := sum(frac), 1, 1e-4):
             raise RuntimeError(f'EdgeSequence::Error::fraction is incorrect. The sum {fsum} is not 1')
@@ -587,11 +580,11 @@
     @staticmethod
     def curve_from_len_tangents(start, end, cp, target_len, target_tan0, target_tan1):
         """Find a curve with given relative curvature parameters"""
-<<<<<<< HEAD
         pass
 
     @staticmethod
-    def curve_from_tangents(start, end, target_tan0=None, target_tan1=None, initial_guess=None):
+    def curve_from_tangents(start, end, target_tan0=None, target_tan1=None,
+                            initial_guess=None, verbose=False):
         """Create Quadratic Bezier curve connecting given points with the target tangents
             (both or any of the two can be specified)
         
@@ -616,21 +609,12 @@
 
         if not out.success:
             print('Curve From Tangents::WARNING::Optimization not successful')
-            if flags.VERBOSE:
+            if verbose:
                 print(out)
 
         cp = out.x.tolist()
 
         return CurveEdge(start, end, control_points=[cp], relative=True)
-=======
-        pass  # TODO: ami - implement?
-
-
-# --- Helpers ---
-# They are not moved to generic_utils.py because they are used only here (
-# except _abs_to_rel_2d, and  _rel_to_abs_coords which are used in Edge class
-# as well)
->>>>>>> 53a5ae1b
 
 
 def _rel_to_abs_coords(start, end, vrel):
@@ -672,7 +656,7 @@
 
     return np.asarray(converted)
 
-<<<<<<< HEAD
+
 def _abs_to_rel_2d_vector(start, end, vec):
     """Convert control points coordinates from absolute to relative"""
     # TODOLOW It's in the edge class?
@@ -694,8 +678,7 @@
     converted[1] *= -np.sign(np.cross(vec, edge)) 
     
     return np.asarray(converted)
-=======
->>>>>>> 53a5ae1b
+
 
 def _fit_dart(coords, v0, v1, d0, d1, depth, theta=90):
     """Placements of three dart points respecting the constraints"""
@@ -781,24 +764,12 @@
         raise RuntimeError('No extreme points!!')
 
     diff = np.linalg.norm(extremum - target_location)
-
-<<<<<<< HEAD
     return diff**2 
+
 
 def _fit_pass_point(cp, target_location):
     """ Fit the control point of basic [[0, 0] -> [1, 0]] Quadratic Bezier s.t. 
         it passes through the target location.
-=======
-    # DEBUG
-    print('Extreme: ', diff)
-
-    return diff**2
-
-
-def _fit_pass_point(cp, target_location):
-    """ Fit the control point of basic [[0, 0] -> [1, 0]] Quadratic Bezier s.t.
-        it's expremum is close to target location.
->>>>>>> 53a5ae1b
 
         * cp - initial guess for Quadratic Bezier control point coordinates
             (relative to the edge)
@@ -825,6 +796,7 @@
 
     return diff**2
 
+
 def _fit_tangents(cp, target_tangent_start, target_tangent_end, reg_strength=0.01):
     """ Fit the control point of basic [[0, 0] -> [1, 0]] Quadratic Bezier s.t. 
         it's expremum is close to target location.
