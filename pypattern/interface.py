from copy import copy
from numpy.linalg import norm
import numpy as np

<<<<<<< HEAD
from pypattern.edge import EdgeSequence
from pypattern.generic_utils import close_enough

=======
# Custom
from .edge import Edge, EdgeSequence
from .generic_utils import close_enough
>>>>>>> be8d0d75

# TODO as EdgeSequence wrapper??
class Interface:
    """Description of an interface of a panel or component
        that can be used in stitches as a single unit
    """
    def __init__(self, panel, edges, ruffle=1.):
        """
        Parameters:
            * panel - Panel object
            * edges - Edge or EdgeSequence -- edges in the panel that are allowed to connect to
            * ruffle - ruffle coefficient for a particular edge. Interface object will supply projecting_edges() shape
                s.t. the ruffles with the given rate are created. Default = 1. (no ruffles, smooth connection)
        """

        self.edges = edges if isinstance(edges, EdgeSequence) else EdgeSequence(edges)
        self.panel = [panel for _ in range(len(self.edges))]  # matches every edge 

        # Allow to enfoce change the direction of edge 
        # (used in many-to-many stitches correspondance determination)
        self.edges_flipping = [False for _ in range(len(self.edges))]

        # Ruffles are applied to sections
        # Since extending a chain of edges != extending each edge individually
        self.ruffle = [dict(coeff=ruffle, sec=[0, len(self.edges)])]

    def projecting_edges(self, on_oriented=False) -> EdgeSequence:
        """Return edges shape that should be used when projecting interface onto another panel
            NOTE: reflects current state of the edge object. Call this function again if egdes change (e.g. their direction)
        """
        # Per edge set ruffle application
        projected = self.edges.copy() if not on_oriented else self.oriented_edges()
        for r in self.ruffle:
            if not close_enough(r['coeff'], 1, 1e-3):
                projected[r['sec'][0]:r['sec'][1]].extend(1 / r['coeff'])
        
        return projected

    def needsFlipping(self, i):
        """ Check if particular edge should be re-oriented to follow the general direction of the interface
        """
        if self.edges_flipping[i]:
            return True
        
        # Otherwise, try to evaluate

        e = self.edges[i]
        panel = self.panel[i]
        s_3d, end_3d = panel.point_to_3D(e.start), panel.point_to_3D(e.end)

        # Corener cases
        if i == 0:
            next, next_panel = self.edges[(i+1 % len(self.edges))], self.panel[(i+1)  % len(self.edges)]
            next_3d = next_panel.point_to_3D(next.midpoint())

            # check by start vertex
            # NOTE this can misfire in particular 3D orentations
            return norm(s_3d - next_3d) < norm(end_3d - next_3d)
        if i == len(self.edges) - 1:
            prev, prev_panel = self.edges[i-1], self.panel[i-1]
            prev_3d = prev_panel.point_to_3D(prev.midpoint())

            # check by start vertex
            # NOTE this can misfire in particular 3D orentations
            return norm(s_3d - prev_3d) > norm(end_3d - prev_3d)

        # Mid case
        # Utilize distance from the end vertex to the next panel 
        # start -> prev + end -> next or other way around  
        prev, prev_panel = self.edges[i-1], self.panel[i-1]
        next, next_panel = self.edges[(i+1 % len(self.edges))], self.panel[(i+1)  % len(self.edges)]

        # Optimal order in 3D
        prev_3d = prev_panel.point_to_3D(prev.midpoint())
        next_3d = next_panel.point_to_3D(next.midpoint())

        forward_order_dist = norm(s_3d - prev_3d) + norm(end_3d - next_3d)
        flipped_order_dist = norm(s_3d - next_3d) + norm(end_3d - prev_3d)

        return flipped_order_dist < forward_order_dist

    # ANCHOR --- Info ----
    def oriented_edges(self):
        """ Orient the edges withing the interface sequence along the general direction of the interface

            Creates a copy of the interface s.t. not to disturb the original edge objects
        """
        # NOTE we cannot we do the same for the edge sub-sequences:
        #  - midpoint of a sequence is less representative
        #  - more likely to have weird relative 3D orientations
        # => heuristic won't work as well

        oriented = self.edges.copy()

        for i in range(len(self.edges)):
            if self.needsFlipping(i):
                oriented[i].reverse()
                oriented[i].flipped = True
            else:
                oriented[i].flipped = False
        return oriented

    def verts_3d(self):
        """Return 3D locations of all vertices that participate in the interface"""

        verts_2d = []
        matching_panels = []
        for e, panel in zip(self.edges, self.panel):
            if all(e.start is not v for v in verts_2d):  # Ensuring uniqueness
                verts_2d.append(e.start)
                matching_panels.append(panel)
            
            if all(e.end is not v for v in verts_2d):  # Ensuring uniqueness
                verts_2d.append(e.end)
                matching_panels.append(panel)

        # To 3D
        verts_3d = []
        for v, panel in zip(verts_2d, matching_panels):
            verts_3d.append(panel.point_to_3D(v))

        return np.asarray(verts_3d)

    def bbox_3d(self):
        """Return Interface bounding box"""
        verts = self.verts_3d()

        return [np.min(verts, axis=0), np.max(verts, axis=0)]

    def __len__(self):
        return len(self.edges)
    
    def __str__(self) -> str:
        # TODO More clear priting? Verbose level options?
        return f'Interface: {[p.name for p in self.panel]}: {str(self.oriented_edges())}'
    
    def __repr__(self) -> str:
        return self.__str__()

    def panel_names(self):
        return [p.name for p in self.panel]

    # ANCHOR --- Interface Updates -----

    def reverse(self, with_edge_dir_reverse=False):
        """Reverse the order of edges in the interface
            (without updating the edge objects)

            Reversal is useful for reordering interface edges for correct matching in the multi-stitches
        """
        self.edges.edges.reverse()   # TODO Condition on edge sequence reverse 
        self.panel.reverse()
        self.edges_flipping.reverse()
        if with_edge_dir_reverse:
            self.edges_flipping = [not e for e in self.edges_flipping]

        enum = len(self.edges)
        for r in self.ruffle:
            # Update ids
            r['sec'][0] = enum - r['sec'][0]
            r['sec'][1] = enum - r['sec'][1]
            # Swap
            r['sec'][0], r['sec'][1] = r['sec'][1], r['sec'][0]
        
        return self

    def reorder(self, curr_edge_ids, projected_edge_ids):
        """Change the order of edges from curr_edge_ids to projected_edge_ids in the interface

            Note that the input should prescrive new ordering for all affected edges
            e.g. if moving 0 -> 1, specify the new location for 1 as well
        """
        
        # TODO Edge Sequence Function wrapper?
        for i, j in zip(curr_edge_ids, projected_edge_ids):
            for r in self.ruffle:
                if (i >= r['sec'][0] and i < r['sec'][1] 
                        and (j < r['sec'][0] or j >= r['sec'][1])):
                    raise NotImplementedError(
                        f'{self.__class__.__name__}::Error::reordering between panel-related sub-segments is not supported')
        
        new_edges = EdgeSequence()
        new_panel_list = []
        new_flipping_info = []
        for i in range(len(self.panel)):
            id = i if i not in curr_edge_ids else projected_edge_ids[curr_edge_ids.index(i)]
            # edges
            new_edges.append(self.edges[id])
            new_flipping_info.append(self.edges_flipping[id])
            # panels
            new_panel_list.append(self.panel[id])
            
        self.edges = new_edges
        self.panel = new_panel_list
        self.edges_flipping = new_flipping_info

    def substitute(self, orig, new_edges, new_panels):
        """Update the interface edges with correct correction of panels
            * orig -- could be an edge object or the id of edges that need substitution
            * new_edges -- new edges to insert in place of orig
            * new_panels -- per-edge panel objects indicating where each of new_edges belong to
        
        NOTE: the ruffle indicator for the new_edges is expected to be the same as for orig edge
        Specifying new indicators is not yet supported

        """
        if isinstance(orig, Edge):
            orig = self.edges.index(orig)
        if orig < 0: 
            orig = len(self.edges) + orig 
        self.edges.substitute(orig, new_edges)

        # Update panels & flip info
        self.panel.pop(orig)
        self.edges_flipping.pop(orig)
        if isinstance(new_panels, list) or isinstance(new_panels, tuple):
            for j in range(len(new_panels)):
                self.panel.insert(orig + j, new_panels[j])
                self.edges_flipping.insert(orig + j, False)
        else: 
            self.panel.insert(orig, new_panels)
            self.edges_flipping.insert(orig, False)

        # Propagate ruffle indicators
        ins_len = 1 if isinstance(new_edges, Edge) else len(new_edges)
        if ins_len > 1:
            for it in self.ruffle:  # UPD ruffle indicators
                if it['sec'][0] > orig:
                    it['sec'][0] += ins_len - 1
                if it['sec'][1] > orig:
                    it['sec'][1] += ins_len - 1

        return self

    # ANCHOR ----- Statics ----
    @staticmethod
    def from_multiple(*ints):
        """Create interface from other interfaces: 
            * Allows to use different panels in one interface
            * different ruffle values in one interface
            
            # NOTE the relative order of edges is preserved from the
            original interfaces and the incoming interface sequence
            This order will then be used in the SrtitchingRule when
            determing connectivity between interfaces
        """
        new_int = copy(ints[0])  # shallow copy -- don't create unnecessary objects
        new_int.edges = EdgeSequence()
        new_int.edges_flipping = []
        new_int.panel = []
        new_int.ruffle = []
        
        for elem in ints:
            shift = len(new_int.edges)
            new_int.ruffle += [copy(r) for r in elem.ruffle]
            for r in new_int.ruffle[-len(elem.ruffle):]:
                r.update(sec=[r['sec'][0] + shift, r['sec'][1] + shift])

            new_int.edges.append(elem.edges)
            new_int.panel += elem.panel 
            new_int.edges_flipping += elem.edges_flipping 
            
        return new_int 

    @staticmethod
    def _is_order_matching(panel_s, vert_s, panel_1, vert1, panel_2, vert2) -> bool:
        """Check which of the two vertices vert1 (panel_1) or vert2 (panel_2) is closer to the vert_s 
            from panel_s in 3D"""
        s_3d = panel_s.point_to_3D(vert_s)
        v1_3d = panel_1.point_to_3D(vert1)
        v2_3d = panel_2.point_to_3D(vert2)

        return norm(v1_3d - s_3d) < norm(v2_3d - s_3d)<|MERGE_RESOLUTION|>--- conflicted
+++ resolved
@@ -2,15 +2,9 @@
 from numpy.linalg import norm
 import numpy as np
 
-<<<<<<< HEAD
-from pypattern.edge import EdgeSequence
+from pypattern.edge import EdgeSequence, Edge
 from pypattern.generic_utils import close_enough
 
-=======
-# Custom
-from .edge import Edge, EdgeSequence
-from .generic_utils import close_enough
->>>>>>> be8d0d75
 
 # TODO as EdgeSequence wrapper??
 class Interface:
@@ -21,9 +15,12 @@
         """
         Parameters:
             * panel - Panel object
-            * edges - Edge or EdgeSequence -- edges in the panel that are allowed to connect to
-            * ruffle - ruffle coefficient for a particular edge. Interface object will supply projecting_edges() shape
-                s.t. the ruffles with the given rate are created. Default = 1. (no ruffles, smooth connection)
+            * edges - Edge or EdgeSequence -- edges in the panel that are
+                allowed to connect to
+            * ruffle - ruffle coefficient for a particular edge. Interface
+                object will supply projecting_edges() shape
+                s.t. the ruffles with the given rate are created. Default = 1.
+                    (no ruffles, smooth connection)
         """
 
         self.edges = edges if isinstance(edges, EdgeSequence) else EdgeSequence(edges)
@@ -38,8 +35,10 @@
         self.ruffle = [dict(coeff=ruffle, sec=[0, len(self.edges)])]
 
     def projecting_edges(self, on_oriented=False) -> EdgeSequence:
-        """Return edges shape that should be used when projecting interface onto another panel
-            NOTE: reflects current state of the edge object. Call this function again if egdes change (e.g. their direction)
+        """Return edges shape that should be used when projecting interface
+            onto another panel
+            NOTE: reflects current state of the edge object. Call this function
+                again if egdes change (e.g. their direction)
         """
         # Per edge set ruffle application
         projected = self.edges.copy() if not on_oriented else self.oriented_edges()
@@ -50,7 +49,8 @@
         return projected
 
     def needsFlipping(self, i):
-        """ Check if particular edge should be re-oriented to follow the general direction of the interface
+        """ Check if particular edge should be re-oriented to follow the
+            general direction of the interface
         """
         if self.edges_flipping[i]:
             return True
@@ -63,7 +63,7 @@
 
         # Corener cases
         if i == 0:
-            next, next_panel = self.edges[(i+1 % len(self.edges))], self.panel[(i+1)  % len(self.edges)]
+            next, next_panel = self.edges[(i+1 % len(self.edges))], self.panel[(i+1) % len(self.edges)]
             next_3d = next_panel.point_to_3D(next.midpoint())
 
             # check by start vertex
@@ -81,7 +81,7 @@
         # Utilize distance from the end vertex to the next panel 
         # start -> prev + end -> next or other way around  
         prev, prev_panel = self.edges[i-1], self.panel[i-1]
-        next, next_panel = self.edges[(i+1 % len(self.edges))], self.panel[(i+1)  % len(self.edges)]
+        next, next_panel = self.edges[(i+1 % len(self.edges))], self.panel[(i+1) % len(self.edges)]
 
         # Optimal order in 3D
         prev_3d = prev_panel.point_to_3D(prev.midpoint())
@@ -94,9 +94,11 @@
 
     # ANCHOR --- Info ----
     def oriented_edges(self):
-        """ Orient the edges withing the interface sequence along the general direction of the interface
-
-            Creates a copy of the interface s.t. not to disturb the original edge objects
+        """ Orient the edges withing the interface sequence along the general
+            direction of the interface
+
+            Creates a copy of the interface s.t. not to disturb the original
+                edge objects
         """
         # NOTE we cannot we do the same for the edge sub-sequences:
         #  - midpoint of a sequence is less representative
@@ -114,7 +116,8 @@
         return oriented
 
     def verts_3d(self):
-        """Return 3D locations of all vertices that participate in the interface"""
+        """Return 3D locations of all vertices that participate in the
+            interface"""
 
         verts_2d = []
         matching_panels = []
@@ -159,7 +162,8 @@
         """Reverse the order of edges in the interface
             (without updating the edge objects)
 
-            Reversal is useful for reordering interface edges for correct matching in the multi-stitches
+            Reversal is useful for reordering interface edges for correct
+                matching in the multi-stitches
         """
         self.edges.edges.reverse()   # TODO Condition on edge sequence reverse 
         self.panel.reverse()
@@ -178,10 +182,11 @@
         return self
 
     def reorder(self, curr_edge_ids, projected_edge_ids):
-        """Change the order of edges from curr_edge_ids to projected_edge_ids in the interface
-
-            Note that the input should prescrive new ordering for all affected edges
-            e.g. if moving 0 -> 1, specify the new location for 1 as well
+        """Change the order of edges from curr_edge_ids to projected_edge_ids
+            in the interface
+
+            Note that the input should prescrive new ordering for all affected
+            edges e.g. if moving 0 -> 1, specify the new location for 1 as well
         """
         
         # TODO Edge Sequence Function wrapper?
@@ -209,11 +214,14 @@
 
     def substitute(self, orig, new_edges, new_panels):
         """Update the interface edges with correct correction of panels
-            * orig -- could be an edge object or the id of edges that need substitution
+            * orig -- could be an edge object or the id of edges that need
+                substitution
             * new_edges -- new edges to insert in place of orig
-            * new_panels -- per-edge panel objects indicating where each of new_edges belong to
-        
-        NOTE: the ruffle indicator for the new_edges is expected to be the same as for orig edge
+            * new_panels -- per-edge panel objects indicating where each of
+                new_edges belong to
+        
+        NOTE: the ruffle indicator for the new_edges is expected to be the
+            same as for orig edge
         Specifying new indicators is not yet supported
 
         """
@@ -277,7 +285,8 @@
 
     @staticmethod
     def _is_order_matching(panel_s, vert_s, panel_1, vert1, panel_2, vert2) -> bool:
-        """Check which of the two vertices vert1 (panel_1) or vert2 (panel_2) is closer to the vert_s 
+        """Check which of the two vertices vert1 (panel_1) or vert2 (panel_2)
+            is closer to the vert_s
             from panel_s in 3D"""
         s_3d = panel_s.point_to_3D(vert_s)
         v1_3d = panel_1.point_to_3D(vert1)
